<#
.SYNOPSIS
    Install an extension defined by the given item name to the latest Visual Studio instance
.PARAMETER MarketplaceItemName 
    Markplace Item Name (as used in the URI of a given Visual Studio Extension Maketplace entry)
#>
param (
        [Parameter(Mandatory)]
        [string]$MarketplaceItemName
    )

<#
.SYNOPSIS
    Download an extension defined by the given item name
.PARAMETER MarketplaceItemName 
    Markplace Item Name (as used in the URI of a given Visual Studio Extension Maketplace entry)
#>

function Get-VSIXFromMarketplace
{
    param (
        [Parameter(Mandatory)]
        [string]$MarketplaceItemName
    )

    # Declare exit code. Default to failure and set to 0 when operation succeeds.
    $exitCode = 1

    # Turn off progress to fix speed bug in Invoke-WebRequest
    $ProgressPreference = 'SilentlyContinue'

    $vswhereResult = Invoke-VsWhere "-prerelease -latest -format json" | ConvertFrom-Json
    
    $instanceVersion = $vswhereResult.InstallationVersion

    $isolationInfo = ConvertFrom-StringData((Get-Content "$($vswhereResult.ProductPath -replace ".exe",".isolation.ini")" | Select-Object -Skip 2) -replace "\\","\\\\" -join "`n")
    $arch = If ($isolationInfo.ProductArch -eq "x64") { "amd64" } else { $isolationInfo.ProductArch }

    $marketplaceQueryBody = 
@"
{"flags":"673","filters":[{"criteria":[{"filterType":"7","value":"$MarketplaceItemName"},{"filterType":"15","value":"$instanceVersion"},{"filterType":"22","value":"$arch"},{"filterType":"8","value":"Microsoft.VisualStudio.Enterprise"},{"filterType":"8","value":"Microsoft.VisualStudio.Ultimate"},{"filterType":"8","value":"Microsoft.VisualStudio.Pro"},{"filterType":"8","value":"Microsoft.VisualStudio.Community"},{"filterType":"8","value":"Microsoft.VisualStudio.IntegratedShell"}],"sortBy":"4","sortOrder":"2","pageSize":"2","pageNumber":"1"}]}
"@

    $requestParams = @{
        Uri = "https://marketplace.visualstudio.com/_apis/public/gallery/extensionquery"
        Method = "Post"
        Headers = @{"Accept" = 'application/json;api-version=3.2-preview.1'}
        ContentType = "application/json"
        Body = $marketplaceQueryBody
        UseBasicParsing = $true
    }

    $jsonResponse = (Invoke-WebRequest @requestParams).Content | ConvertFrom-Json 
    $extensions = $jsonResponse.results.extensions

    if(-not $extensions -or ($extensions -is [array] -and $extensions.length -le 0)) {
<<<<<<< HEAD
        Write-Warning "No extension was found for item: $MarketplaceItemName. Specify a valid extension."
=======
        Write-Warning "No extensions found"
>>>>>>> 9218255b
        exit $exitcode
    }

    if($extensions -is [array] -and $extensions.length -gt 1) {
        Write-Warning "Multiple extensions ($($extensions.length)) found for the given item name $MarketplaceItemName"
        exit $exitcode
    }

    $cdnUrl = "$($extensions.versions[0].fallbackAssetUri)/Microsoft.VisualStudio.IDE.Payload?redirect=true&install=true"
    $downloadFilePath =  Join-Path ([IO.Path]::GetTempPath()) ([IO.Path]::ChangeExtension("VSIX$([IO.Path]::GetRandomFileName())", ".vsix"))
    $extensionName = $extensions.displayName
    Write-Host "Downloading $extensionName"

    Invoke-WebRequest $cdnUrl -UseBasicParsing -OutFile $downloadFilePath

    # Turn progress back on
    $ProgressPreference = 'Continue'

    return $downloadFilePath
}

<#
.SYNOPSIS
    Invokes Visual Studio Locator, if it exists, with the provided arguments.
.DESCRIPTION
    Invokes Visual Studio Locator (vswhere.exe) with the provided arguments.
    If this script is run without the locator present, it will fail.
.PARAMETER Arguments
    Arguments to pass onwards to Visual Studio Locator.
.LINK
    https://learn.microsoft.com/en-us/visualstudio/install/tools-for-managing-visual-studio-instances#using-vswhereexe
#>
function Invoke-VsWhere
{
    param
    (
        [Parameter(Mandatory)]
        [string]$Arguments
    )

    Assert-VsWherePresent

    return Invoke-Expression -Command "&'$(Get-VsWherePath)' $Arguments"
}

<#
.SYNOPSIS
    Returns the default path of Visual Studio Locator (vswhere.exe).
#>
function Get-VsWherePath
{
    return Join-Path -Path "${env:ProgramFiles(x86)}" -ChildPath "Microsoft Visual Studio\Installer\vswhere.exe"
}

<#
.SYNOPSIS
    Throws an exception if Visual Studio Locator (vswhere.exe) is not present in the default location.
#>
function Assert-VsWherePresent
{
    if(-not (Test-Path (Get-VsWherePath)))
    {
        throw "Visual Studio Locator not found."
        exit $exitcode
    }
}

<#
.SYNOPSIS
    Invokes VSIX Installer, if it exists, with the provided arguments.
.DESCRIPTION
    Invokes VSIX Installer with the provided arguments.
    If this script is run without VSIX Installer present, it will fail.
.PARAMETER Arguments
    Arguments to pass onwards to VSIX Installer.
#>
function Invoke-VsixInstaller
{
    param
    (
        [Parameter(Mandatory)]
        [string]$Arguments
    )

    Assert-VsixInstallerPresent

    return Invoke-Expression -Command "&'$(Get-VsixInstallerPath)' $Arguments"
}

<#
.SYNOPSIS
    Returns the default path of VSIX Installer.
#>
function Get-VsixInstallerPath
{
    return Join-Path -Path "${env:ProgramFiles(x86)}" -ChildPath "Microsoft Visual Studio\Installer\resources\app\ServiceHub\Services\Microsoft.VisualStudio.Setup.Service\VSIXInstaller.exe"
}

<#
.SYNOPSIS
    Throws an exception if VSIX Installer is not present in the default location.
#>
function Assert-VsixInstallerPresent
{
    if(-not (Test-Path (Get-VsixInstallerPath)))
    {
        throw "VSIX Installer not found."
        exit $exitcode
    }
}

# ---- Main Script Start ----

$pathToVSIX = Get-VSIXFromMarketplace $MarketplaceItemName

if(-not $pathToVsix -or -not (Test-Path $pathToVSIX -PathType Leaf)) {
<<<<<<< HEAD
    Write-Warning "Issue with VSIX path for item $MarketplaceItemName. No extension downloaded; skipping install."
=======
    Write-Warning "No extension downloaded; skipping install"
>>>>>>> 9218255b
    exit $exitcode
}

Write-Host "Invoking VSIX Installer for downloaded VSIX at $pathToVsix..."

try {
    Invoke-VsixInstaller "/a /enableUpdate /q /f /sp $pathToVSIX" | Out-Null
    Wait-Process (Get-Process VsixInstaller).id -Timeout 600
}
catch {
    Write-Warning "VSIX Installer failed with error: $_"
    exit $exitcode
}

Write-Host "VSIX Installer Completed."
<<<<<<< HEAD
Write-Host "$MarketplaceItemName Successfully installed."

=======
>>>>>>> 9218255b
$exitcode = 0
exit $exitCode

# ---- Main Script End ----<|MERGE_RESOLUTION|>--- conflicted
+++ resolved
@@ -54,11 +54,7 @@
     $extensions = $jsonResponse.results.extensions
 
     if(-not $extensions -or ($extensions -is [array] -and $extensions.length -le 0)) {
-<<<<<<< HEAD
         Write-Warning "No extension was found for item: $MarketplaceItemName. Specify a valid extension."
-=======
-        Write-Warning "No extensions found"
->>>>>>> 9218255b
         exit $exitcode
     }
 
@@ -175,11 +171,7 @@
 $pathToVSIX = Get-VSIXFromMarketplace $MarketplaceItemName
 
 if(-not $pathToVsix -or -not (Test-Path $pathToVSIX -PathType Leaf)) {
-<<<<<<< HEAD
     Write-Warning "Issue with VSIX path for item $MarketplaceItemName. No extension downloaded; skipping install."
-=======
-    Write-Warning "No extension downloaded; skipping install"
->>>>>>> 9218255b
     exit $exitcode
 }
 
@@ -195,11 +187,8 @@
 }
 
 Write-Host "VSIX Installer Completed."
-<<<<<<< HEAD
 Write-Host "$MarketplaceItemName Successfully installed."
 
-=======
->>>>>>> 9218255b
 $exitcode = 0
 exit $exitCode
 
